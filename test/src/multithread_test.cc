--- conflicted
+++ resolved
@@ -14,11 +14,7 @@
 static size_t msg_cnt = 0;
 static size_t cb_size = 0;
 
-<<<<<<< HEAD
-static void logcb(int64_t ns, fmtlog::LogLevel level, fmt::string_view location, size_t basePos, fmt::string_view threadName,
-           fmt::string_view msg, size_t bodyPos, size_t logFilePos) {
-=======
-void logcb(
+static void logcb(
     int64_t ns,
     fmtlog::LogLevel level,
     fmt::string_view location,
@@ -28,17 +24,11 @@
     size_t bodyPos,
     size_t logFilePos)
 {
->>>>>>> 672894f0
   msg_cnt++;
   cb_size += msg.size();
 }
 
-<<<<<<< HEAD
 static void threadRun(int id) {
-=======
-void threadRun(int id)
-{
->>>>>>> 672894f0
   fmtlog::setThreadName(fmt::format("thread {}", id).c_str());
   start_cnt++;
   while (start_cnt < thr_cnt)
@@ -51,17 +41,12 @@
   }
 }
 
-<<<<<<< HEAD
 
 #if defined(BUILD_MONOLITHIC)
 #define main     fmtlog_multithread_test_main
 #endif
 
 int main(void) {
-=======
-int main()
-{
->>>>>>> 672894f0
   fmtlog::setLogCB(logcb, fmtlog::INF);
   // fmtlog::closeLogFile();
   fmtlog::setLogFile("multithread.txt");
