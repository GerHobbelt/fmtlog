/*
MIT License

Copyright (c) 2021 Meng Rao <raomeng1@gmail.com>

Permission is hereby granted, free of charge, to any person obtaining a copy
of this software and associated documentation files (the "Software"), to deal
in the Software without restriction, including without limitation the rights
to use, copy, modify, merge, publish, distribute, sublicense, and/or sell
copies of the Software, and to permit persons to whom the Software is
furnished to do so, subject to the following conditions:

The above copyright notice and this permission notice shall be included in all
copies or substantial portions of the Software.

THE SOFTWARE IS PROVIDED "AS IS", WITHOUT WARRANTY OF ANY KIND, EXPRESS OR
IMPLIED, INCLUDING BUT NOT LIMITED TO THE WARRANTIES OF MERCHANTABILITY,
FITNESS FOR A PARTICULAR PURPOSE AND NONINFRINGEMENT. IN NO EVENT SHALL THE
AUTHORS OR COPYRIGHT HOLDERS BE LIABLE FOR ANY CLAIM, DAMAGES OR OTHER
LIABILITY, WHETHER IN AN ACTION OF CONTRACT, TORT OR OTHERWISE, ARISING FROM,
OUT OF OR IN CONNECTION WITH THE SOFTWARE OR THE USE OR OTHER DEALINGS IN THE
SOFTWARE.
*/
#pragma once
//#define FMT_HEADER_ONLY
<<<<<<< HEAD
#include <fmt/format.h>
=======
#ifndef FMTLOG_TSCNS
  #include "fmtlog-tscns.h"
#endif
#include "fmt/format.h"
>>>>>>> cf08e243
#include <type_traits>
#include <vector>
#include <chrono>
#include <atomic>
#include <thread>
#include <memory>

#ifdef _MSC_VER
#include <intrin.h>
#endif

#ifdef _WIN32
#define FAST_THREAD_LOCAL thread_local
#else
#define FAST_THREAD_LOCAL __thread
#endif

#ifndef FMT_NOEXCEPT
#define FMT_NOEXCEPT
#endif

// define FMTLOG_BLOCK=1 if log statement should be blocked when queue is full, instead of discarding the msg
#ifndef FMTLOG_BLOCK
#define FMTLOG_BLOCK 0
#endif

#define FMTLOG_LEVEL_DBG 0
#define FMTLOG_LEVEL_INF 1
#define FMTLOG_LEVEL_WRN 2
#define FMTLOG_LEVEL_ERR 3
#define FMTLOG_LEVEL_OFF 4

// define FMTLOG_ACTIVE_LEVEL to turn off low log level in compile time
#ifndef FMTLOG_ACTIVE_LEVEL
#define FMTLOG_ACTIVE_LEVEL FMTLOG_LEVEL_DBG
#endif

#ifndef FMTLOG_QUEUE_SIZE
#define FMTLOG_QUEUE_SIZE (1 << 20)
#endif

namespace fmtlogdetail {
template<typename Arg>
struct UnrefPtr : std::false_type
{ using type = Arg; };

template<>
struct UnrefPtr<char*> : std::false_type
{ using type = char*; };

template<>
struct UnrefPtr<void*> : std::false_type
{ using type = void*; };

template<typename Arg>
struct UnrefPtr<std::shared_ptr<Arg>> : std::true_type
{ using type = Arg; };

template<typename Arg, typename D>
struct UnrefPtr<std::unique_ptr<Arg, D>> : std::true_type
{ using type = Arg; };

template<typename Arg>
struct UnrefPtr<Arg*> : std::true_type
{ using type = Arg; };

}; // namespace fmtlogdetail

template<int __ = 0>
class fmtlogT
{
public:
  enum LogLevel : uint8_t
  {
    DBG = 0,
    INF,
    WRN,
    ERR,
    OFF
  };

  // Preallocate thread queue for current thread
  static void preallocate() noexcept;

  // Set the file for logging
  static void setLogFile(const char* filename, bool truncate = false);

  // Set an existing FILE* for logging, if manageFp is false fmtlog will not buffer log internally
  // and will not close the FILE*
  static void setLogFile(FILE* fp, bool manageFp = false);

  // Collect log msgs from all threads and write to log file
  // If forceFlush = true, internal file buffer is flushed
  // User need to call poll() repeatedly if startPollingThread is not used
  static void poll(bool forceFlush = false);

  // Set flush delay in nanosecond
  // If there's msg older than ns in the buffer, flush will be triggered
  static void setFlushDelay(int64_t ns) noexcept;

  // If current msg has level >= flushLogLevel, flush will be triggered
  static void flushOn(LogLevel flushLogLevel) noexcept;

  // If file buffer has more than specified bytes, flush will be triggered
  static void setFlushBufSize(uint32_t bytes) noexcept;

  // callback signature user can register
  // ns: nanosecond timestamp
  // level: logLevel
  // location: full file path with line num, e.g: /home/raomeng/fmtlog/fmtlog.h:45
  // basePos: file base index in the location
  // threadName: thread id or the name user set with setThreadName
  // msg: full log msg with header
  // bodyPos: log body index in the msg
  // logFilePos: log file position of this msg
  typedef void (*LogCBFn)(int64_t ns, LogLevel level, fmt::string_view location, size_t basePos,
                          fmt::string_view threadName, fmt::string_view msg, size_t bodyPos,
                          size_t logFilePos);

  // Set a callback function for all log msgs with a mininum log level
  static void setLogCB(LogCBFn cb, LogLevel minCBLogLevel) noexcept;

  typedef void (*LogQFullCBFn)(void* userData);
  static void setLogQFullCB(LogQFullCBFn cb, void* userData) noexcept;

  // Close the log file and subsequent msgs will not be written into the file,
  // but callback function can still be used
  static void closeLogFile() noexcept;

  // Set log header pattern with fmt named arguments
  static void setHeaderPattern(const char* pattern);

  // Set a name for current thread, it'll be shown in {t} part in header pattern
  static void setThreadName(const char* name) noexcept;

  // Set current log level, lower level log msgs will be discarded
  static inline void setLogLevel(LogLevel logLevel) noexcept;

  // Get current log level
  static inline LogLevel getLogLevel() noexcept;

  // return true if passed log level is not lower than current log level
  static inline bool checkLogLevel(LogLevel logLevel) noexcept;

  // Run a polling thread in the background with a polling interval in ns
  // Note that user must not call poll() himself when the thread is running
  static void startPollingThread(int64_t pollInterval = 1000000000) noexcept;

  // Stop the polling thread
  static void stopPollingThread() noexcept;

  // https://github.com/MengRao/SPSC_Queue
  class SPSCVarQueueOPT
  {
  public:
    struct MsgHeader
    {
      inline void push(uint32_t sz) { *(volatile uint32_t*)&size = sz + sizeof(MsgHeader); }

      uint32_t size;
      uint32_t logId;
    };
    static constexpr uint32_t BLK_CNT = FMTLOG_QUEUE_SIZE / sizeof(MsgHeader);

    MsgHeader* allocMsg(uint32_t size) noexcept;

    MsgHeader* alloc(uint32_t size) {
      size += sizeof(MsgHeader);
      uint32_t blk_sz = (size + sizeof(MsgHeader) - 1) / sizeof(MsgHeader);
      if (blk_sz >= free_write_cnt) {
        uint32_t read_idx_cache = *(volatile uint32_t*)&read_idx;
        if (read_idx_cache <= write_idx) {
          free_write_cnt = BLK_CNT - write_idx;
          if (blk_sz >= free_write_cnt && read_idx_cache != 0) { // wrap around
            blk[0].size = 0;
            blk[write_idx].size = 1;
            write_idx = 0;
            free_write_cnt = read_idx_cache;
          }
        }
        else {
          free_write_cnt = read_idx_cache - write_idx;
        }
        if (free_write_cnt <= blk_sz) {
          return nullptr;
        }
      }
      MsgHeader* ret = &blk[write_idx];
      write_idx += blk_sz;
      free_write_cnt -= blk_sz;
      blk[write_idx].size = 0;
      return ret;
    }

    inline const MsgHeader* front() {
      uint32_t size = blk[read_idx].size;
      if (size == 1) { // wrap around
        read_idx = 0;
        size = blk[0].size;
      }
      if (size == 0) return nullptr;
      return &blk[read_idx];
    }

    inline void pop() {
      uint32_t blk_sz = (blk[read_idx].size + sizeof(MsgHeader) - 1) / sizeof(MsgHeader);
      *(volatile uint32_t*)&read_idx = read_idx + blk_sz;
    }

  private:
    alignas(64) MsgHeader blk[BLK_CNT] = {};
    uint32_t write_idx = 0;
    uint32_t free_write_cnt = BLK_CNT;

    alignas(128) uint32_t read_idx = 0;
  };

  struct ThreadBuffer
  {
    SPSCVarQueueOPT varq;
    bool shouldDeallocate = false;
    char name[32];
    size_t nameSize;
  };

  using TSCNS = FMTLOG_TSCNS;

  void init() {
    tscns.init();
    currentLogLevel = INF;
  }

  using Context = fmt::format_context;
  using MemoryBuffer = fmt::basic_memory_buffer<char, 10000>;
  typedef const char* (*FormatToFn)(fmt::string_view format, const char* data, MemoryBuffer& out,
                                    int& argIdx, std::vector<fmt::basic_format_arg<Context>>& args);

  static void registerLogInfo(uint32_t& logId, FormatToFn fn, const char* location, LogLevel level,
                              fmt::string_view fmtString) noexcept;

  static void vformat_to(MemoryBuffer& out, fmt::string_view fmt, fmt::format_args args);

  static size_t formatted_size(fmt::string_view fmt, fmt::format_args args);

  static void vformat_to(char* out, fmt::string_view fmt, fmt::format_args args);

  static typename SPSCVarQueueOPT::MsgHeader* allocMsg(uint32_t size, bool logQFullCB) noexcept;

  TSCNS tscns;

  volatile LogLevel currentLogLevel;
  static FAST_THREAD_LOCAL ThreadBuffer* threadBuffer;

  template<typename Arg>
  static inline constexpr bool isNamedArg() {
    return fmt::detail::is_named_arg<fmt::remove_cvref_t<Arg>>::value;
  }

  template<typename Arg>
  struct unNamedType
  { using type = Arg; };

  template<typename Arg>
  struct unNamedType<fmt::detail::named_arg<char, Arg>>
  { using type = Arg; };

#if FMT_USE_NONTYPE_TEMPLATE_ARGS
  template<typename Arg, size_t N, fmt::detail_exported::fixed_string<char, N> Str>
  struct unNamedType<fmt::detail::statically_named_arg<Arg, char, N, Str>>
  { using type = Arg; };
#endif

  template<typename Arg>
  static inline constexpr bool isCstring() {
    return fmt::detail::mapped_type_constant<Arg, Context>::value ==
           fmt::detail::type::cstring_type;
  }

  template<typename Arg>
  static inline constexpr bool isString() {
    return fmt::detail::mapped_type_constant<Arg, Context>::value == fmt::detail::type::string_type;
  }

  template<typename Arg>
  static inline constexpr bool needCallDtor() {
    using ArgType = fmt::remove_cvref_t<Arg>;
    if constexpr (isNamedArg<Arg>()) {
      return needCallDtor<typename unNamedType<ArgType>::type>();
    }
    if constexpr (isString<Arg>()) return false;
    return !std::is_trivially_destructible<ArgType>::value;
  }

  template<size_t CstringIdx>
  static inline constexpr size_t getArgSizes(size_t* cstringSize) {
    return 0;
  }

  template<size_t CstringIdx, typename Arg, typename... Args>
  static inline constexpr size_t getArgSizes(size_t* cstringSize, const Arg& arg,
                                             const Args&... args) {
    if constexpr (isNamedArg<Arg>()) {
      return getArgSizes<CstringIdx>(cstringSize, arg.value, args...);
    }
    else if constexpr (isCstring<Arg>()) {
      size_t len = strlen(arg) + 1;
      cstringSize[CstringIdx] = len;
      return len + getArgSizes<CstringIdx + 1>(cstringSize, args...);
    }
    else if constexpr (isString<Arg>()) {
      size_t len = arg.size() + 1;
      return len + getArgSizes<CstringIdx>(cstringSize, args...);
    }
    else {
      return sizeof(Arg) + getArgSizes<CstringIdx>(cstringSize, args...);
    }
  }

  template<size_t CstringIdx>
  static inline constexpr char* encodeArgs(size_t* cstringSize, char* out) {
    return out;
  }

  template<size_t CstringIdx, typename Arg, typename... Args>
  static inline constexpr char* encodeArgs(size_t* cstringSize, char* out, Arg&& arg,
                                           Args&&... args) {
    if constexpr (isNamedArg<Arg>()) {
      return encodeArgs<CstringIdx>(cstringSize, out, arg.value, std::forward<Args>(args)...);
    }
    else if constexpr (isCstring<Arg>()) {
      memcpy(out, arg, cstringSize[CstringIdx]);
      return encodeArgs<CstringIdx + 1>(cstringSize, out + cstringSize[CstringIdx],
                                        std::forward<Args>(args)...);
    }
    else if constexpr (isString<Arg>()) {
      size_t len = arg.size();
      memcpy(out, arg.data(), len);
      out[len] = 0;
      return encodeArgs<CstringIdx>(cstringSize, out + len + 1, std::forward<Args>(args)...);
    }
    else {
      // If Arg has alignment >= 16, gcc could emit aligned move instructions(e.g. movdqa) for
      // placement new even if the *out* is misaligned, which would cause segfault. So we use memcpy
      // when possible
      if constexpr (std::is_trivially_copyable_v<fmt::remove_cvref_t<Arg>>) {
        memcpy(out, &arg, sizeof(Arg));
      }
      else {
        new (out) fmt::remove_cvref_t<Arg>(std::forward<Arg>(arg));
      }
      return encodeArgs<CstringIdx>(cstringSize, out + sizeof(Arg), std::forward<Args>(args)...);
    }
  }

  template<size_t Idx, size_t NamedIdx>
  static inline constexpr void storeNamedArgs(fmt::detail::named_arg_info<char>* named_args_store) {
  }

  template<size_t Idx, size_t NamedIdx, typename Arg, typename... Args>
  static inline constexpr void storeNamedArgs(fmt::detail::named_arg_info<char>* named_args_store,
                                              const Arg& arg, const Args&... args) {
    if constexpr (isNamedArg<Arg>()) {
      named_args_store[NamedIdx] = {arg.name, Idx};
      storeNamedArgs<Idx + 1, NamedIdx + 1>(named_args_store, args...);
    }
    else {
      storeNamedArgs<Idx + 1, NamedIdx>(named_args_store, args...);
    }
  }

  template<bool ValueOnly, size_t Idx, size_t DestructIdx>
  static inline const char* decodeArgs(const char* in, fmt::basic_format_arg<Context>* args,
                                       const char** destruct_args) {
    return in;
  }

  template<bool ValueOnly, size_t Idx, size_t DestructIdx, typename Arg, typename... Args>
  static inline const char* decodeArgs(const char* in, fmt::basic_format_arg<Context>* args,
                                       const char** destruct_args) {
    using namespace fmtlogdetail;
    using ArgType = fmt::remove_cvref_t<Arg>;
    if constexpr (isNamedArg<ArgType>()) {
      return decodeArgs<ValueOnly, Idx, DestructIdx, typename unNamedType<ArgType>::type, Args...>(
        in, args, destruct_args);
    }
    else if constexpr (isCstring<Arg>() || isString<Arg>()) {
      size_t size = strlen(in);
      fmt::string_view v(in, size);
      if constexpr (ValueOnly) {
        fmt::detail::value<Context>& value_ = *(fmt::detail::value<Context>*)(args + Idx);
        value_ = fmt::detail::arg_mapper<Context>().map(v);
      }
      else {
        args[Idx] = fmt::detail::make_arg<Context>(v);
      }
      return decodeArgs<ValueOnly, Idx + 1, DestructIdx, Args...>(in + size + 1, args,
                                                                  destruct_args);
    }
    else {
      if constexpr (ValueOnly) {
        fmt::detail::value<Context>& value_ = *(fmt::detail::value<Context>*)(args + Idx);
        if constexpr (UnrefPtr<ArgType>::value) {
          value_ = fmt::detail::arg_mapper<Context>().map(**(ArgType*)in);
        }
        else {
          value_ = fmt::detail::arg_mapper<Context>().map(*(ArgType*)in);
        }
      }
      else {
        if constexpr (UnrefPtr<ArgType>::value) {
          args[Idx] = fmt::detail::make_arg<Context>(**(ArgType*)in);
        }
        else {
          args[Idx] = fmt::detail::make_arg<Context>(*(ArgType*)in);
        }
      }

      if constexpr (needCallDtor<Arg>()) {
        destruct_args[DestructIdx] = in;
        return decodeArgs<ValueOnly, Idx + 1, DestructIdx + 1, Args...>(in + sizeof(ArgType), args,
                                                                        destruct_args);
      }
      else {
        return decodeArgs<ValueOnly, Idx + 1, DestructIdx, Args...>(in + sizeof(ArgType), args,
                                                                    destruct_args);
      }
    }
  }

  template<size_t DestructIdx>
  static inline void destructArgs(const char** destruct_args) {}

  template<size_t DestructIdx, typename Arg, typename... Args>
  static inline void destructArgs(const char** destruct_args) {
    using ArgType = fmt::remove_cvref_t<Arg>;
    if constexpr (isNamedArg<ArgType>()) {
      destructArgs<DestructIdx, typename unNamedType<ArgType>::type, Args...>(destruct_args);
    }
    else if constexpr (needCallDtor<Arg>()) {
      ((ArgType*)destruct_args[DestructIdx])->~ArgType();
      destructArgs<DestructIdx + 1, Args...>(destruct_args);
    }
    else {
      destructArgs<DestructIdx, Args...>(destruct_args);
    }
  }

  template<typename... Args>
  static const char* formatTo(fmt::string_view format, const char* data, MemoryBuffer& out,
                              int& argIdx, std::vector<fmt::basic_format_arg<Context>>& args) {
    constexpr size_t num_args = sizeof...(Args);
    constexpr size_t num_dtors = fmt::detail::count<needCallDtor<Args>()...>();
    const char* dtor_args[std::max(num_dtors, (size_t)1)];
    const char* ret;
    if (argIdx < 0) {
      argIdx = (int)args.size();
      args.resize(argIdx + num_args);
      ret = decodeArgs<false, 0, 0, Args...>(data, args.data() + argIdx, dtor_args);
    }
    else {
      ret = decodeArgs<true, 0, 0, Args...>(data, args.data() + argIdx, dtor_args);
    }
    vformat_to(out, format, fmt::basic_format_args(args.data() + argIdx, num_args));
    destructArgs<0, Args...>(dtor_args);

    return ret;
  }

  template<bool Reorder, typename... Args>
  static fmt::string_view unNameFormat(fmt::string_view in, uint32_t* reorderIdx,
                                       const Args&... args) {
    constexpr size_t num_named_args = fmt::detail::count<isNamedArg<Args>()...>();
    if constexpr (num_named_args == 0) {
      return in;
    }
    const char* begin = in.data();
    const char* p = begin;
    std::unique_ptr<char[]> unnamed_str(new char[in.size() + 1 + num_named_args * 5]);
    fmt::detail::named_arg_info<char> named_args[std::max(num_named_args, (size_t)1)];
    storeNamedArgs<0, 0>(named_args, args...);

    char* out = (char*)unnamed_str.get();
    uint8_t arg_idx = 0;
    while (true) {
      auto c = *p++;
      if (!c) {
        size_t copy_size = p - begin - 1;
        memcpy(out, begin, copy_size);
        out += copy_size;
        break;
      }
      if (c != '{') continue;
      size_t copy_size = p - begin;
      memcpy(out, begin, copy_size);
      out += copy_size;
      begin = p;
      c = *p++;
      if (!c) fmt::detail::throw_format_error("invalid format string");
      if (fmt::detail::is_name_start(c)) {
        while ((fmt::detail::is_name_start(c = *p) || ('0' <= c && c <= '9'))) {
          ++p;
        }
        fmt::string_view name(begin, p - begin);
        int id = -1;
        for (size_t i = 0; i < num_named_args; ++i) {
          if (named_args[i].name == name) {
            id = named_args[i].id;
            break;
          }
        }
        if (id < 0) fmt::detail::throw_format_error("invalid format string");
        if constexpr (Reorder) {
          reorderIdx[id] = arg_idx++;
        }
        else {
          out = fmt::format_to(out, "{}", id);
        }
      }
      else {
        *out++ = c;
      }
      begin = p;
    }
    const char* ptr = unnamed_str.release();
    return fmt::string_view(ptr, out - ptr);
  }

public:
  template<typename... Args>
  inline void log(
    uint32_t& logId, int64_t tsc, const char* location, LogLevel level,
    fmt::format_string<typename fmtlogdetail::UnrefPtr<fmt::remove_cvref_t<Args>>::type...> format,
    Args&&... args) noexcept {
    if (!logId) {
      auto unnamed_format = unNameFormat<false>(fmt::string_view(format), nullptr, args...);
      registerLogInfo(logId, formatTo<Args...>, location, level, unnamed_format);
    }
    constexpr size_t num_cstring = fmt::detail::count<isCstring<Args>()...>();
    size_t cstringSizes[std::max(num_cstring, (size_t)1)];
    uint32_t alloc_size = 8 + (uint32_t)getArgSizes<0>(cstringSizes, args...);
    bool q_full_cb = true;
    do {
      if (auto header = allocMsg(alloc_size, q_full_cb)) {
        header->logId = logId;
        char* out = (char*)(header + 1);
        *(int64_t*)out = tsc;
        out += 8;
        encodeArgs<0>(cstringSizes, out, std::forward<Args>(args)...);
        header->push(alloc_size);
        break;
      }
      q_full_cb = false;
    } while (FMTLOG_BLOCK);
  }

  template<typename... Args>
  inline void logOnce(const char* location, LogLevel level, fmt::format_string<Args...> format,
                      Args&&... args) {

    logOnceV(location, level, format, fmt::make_format_args(std::forward<Args>(args)...));
  }

  template<typename... Args>
  inline void logOnceV(const char* location, LogLevel level, const fmt::format_string<Args...>& format, fmt::format_args&& fmt_args)
  {
    fmt::string_view sv(format);
    uint32_t fmt_size = formatted_size(sv, fmt_args);
    uint32_t alloc_size = 8 + 8 + fmt_size;
    bool q_full_cb = true;
    do {
      if (auto header = allocMsg(alloc_size, q_full_cb)) {
        header->logId = (uint32_t)level;
        char* out = (char*)(header + 1);
        *(int64_t*)out = tscns.rdtsc();
        out += 8;
        *(const char**)out = location;
        out += 8;
        vformat_to(out, sv, fmt_args);
        header->push(alloc_size);
        break;
      }
      q_full_cb = false;
    } while (FMTLOG_BLOCK);
  }
};

using fmtlog = fmtlogT<>;

template<int _>
FAST_THREAD_LOCAL typename fmtlogT<_>::ThreadBuffer* fmtlogT<_>::threadBuffer;

template<int __ = 0>
struct fmtlogWrapper
{ static fmtlog impl; };

template<int _>
fmtlog fmtlogWrapper<_>::impl;

template<int _>
inline void fmtlogT<_>::setLogLevel(LogLevel logLevel) noexcept {
  fmtlogWrapper<>::impl.currentLogLevel = logLevel;
}

template<int _>
inline typename fmtlogT<_>::LogLevel fmtlogT<_>::getLogLevel() noexcept {
  return fmtlogWrapper<>::impl.currentLogLevel;
}

template<int _>
inline bool fmtlogT<_>::checkLogLevel(LogLevel logLevel) noexcept {
#ifdef FMTLOG_NO_CHECK_LEVEL
  return true;
#else
  return logLevel >= fmtlogWrapper<>::impl.currentLogLevel;
#endif
}

#define __FMTLOG_S1(x) #x
#define __FMTLOG_S2(x) __FMTLOG_S1(x)
#define __FMTLOG_LOCATION __FILE__ ":" __FMTLOG_S2(__LINE__)

#define FMTLOG(level, format, ...)                                                                 \
  do {                                                                                             \
    static uint32_t logId = 0;                                                                     \
    if (!fmtlog::checkLogLevel(level)) break;                                                      \
    fmtlogWrapper<>::impl.log(logId, fmtlogWrapper<>::impl.tscns.rdtsc(), __FMTLOG_LOCATION,       \
                              level, format, ##__VA_ARGS__);                                       \
  } while (0)

#define FMTLOG_LIMIT(min_interval, level, format, ...)                                             \
  do {                                                                                             \
    static uint32_t logId = 0;                                                                     \
    static int64_t limitNs = 0;                                                                    \
    if (!fmtlog::checkLogLevel(level)) break;                                                      \
    int64_t tsc = fmtlogWrapper<>::impl.tscns.rdtsc();                                             \
    int64_t ns = fmtlogWrapper<>::impl.tscns.tsc2ns(tsc);                                          \
    if (ns < limitNs) break;                                                                       \
    limitNs = ns + min_interval;                                                                   \
    fmtlogWrapper<>::impl.log(logId, tsc, __FMTLOG_LOCATION, level, format, ##__VA_ARGS__);        \
  } while (0)

//
// Logs a formatted message with the specified source location.
// 
// The location string is expected to be a concatenation of the
// source file and line number, exactly as `__FMTLOG_LOCATION`
// macro would generate.
//
#define FMTLOG_ONCE_LOCATION(level, location, format, ...)                                         \
  do {                                                                                             \
    if (!fmtlog::checkLogLevel(level)) break;                                                      \
    fmtlogWrapper<>::impl.logOnce(location, level, format, ##__VA_ARGS__);                         \
  } while (0)

#define FMTLOG_ONCE(level, format, ...)                                                            \
    FMTLOG_ONCE_LOCATION(level, __FMTLOG_LOCATION, format, ##__VA_ARGS__);

#if FMTLOG_ACTIVE_LEVEL <= FMTLOG_LEVEL_DBG
#define logd(format, ...) FMTLOG(fmtlog::DBG, format, ##__VA_ARGS__)
#define logdo(format, ...) FMTLOG_ONCE(fmtlog::DBG, format, ##__VA_ARGS__)
#define logdl(min_interval, format, ...) FMTLOG_LIMIT(min_interval, fmtlog::DBG, format, ##__VA_ARGS__)
#else
#define logd(format, ...) (void)0
#define logdo(format, ...) (void)0
#define logdl(min_interval, format, ...) (void)0
#endif

#if FMTLOG_ACTIVE_LEVEL <= FMTLOG_LEVEL_INF
#define logi(format, ...) FMTLOG(fmtlog::INF, format, ##__VA_ARGS__)
#define logio(format, ...) FMTLOG_ONCE(fmtlog::INF, format, ##__VA_ARGS__)
#define logil(min_interval, format, ...) FMTLOG_LIMIT(min_interval, fmtlog::INF, format, ##__VA_ARGS__)
#else
#define logi(format, ...) (void)0
#define logio(format, ...) (void)0
#define logil(min_interval, format, ...) (void)0
#endif

#if FMTLOG_ACTIVE_LEVEL <= FMTLOG_LEVEL_WRN
#define logw(format, ...) FMTLOG(fmtlog::WRN, format, ##__VA_ARGS__)
#define logwo(format, ...) FMTLOG_ONCE(fmtlog::WRN, format, ##__VA_ARGS__)
#define logwl(min_interval, format, ...) FMTLOG_LIMIT(min_interval, fmtlog::WRN, format, ##__VA_ARGS__)
#else
#define logw(format, ...) (void)0
#define logwo(format, ...) (void)0
#define logwl(min_interval, format, ...) (void)0
#endif

#if FMTLOG_ACTIVE_LEVEL <= FMTLOG_LEVEL_ERR
#define loge(format, ...) FMTLOG(fmtlog::ERR, format, ##__VA_ARGS__)
#define logeo(format, ...) FMTLOG_ONCE(fmtlog::ERR, format, ##__VA_ARGS__)
#define logel(min_interval, format, ...) FMTLOG_LIMIT(min_interval, fmtlog::ERR, format, ##__VA_ARGS__)
#else
#define loge(format, ...) (void)0
#define logeo(format, ...) (void)0
#define logel(min_interval, format, ...) (void)0
#endif

#ifdef FMTLOG_HEADER_ONLY
#include "fmtlog-inl.h"
#endif<|MERGE_RESOLUTION|>--- conflicted
+++ resolved
@@ -23,14 +23,10 @@
 */
 #pragma once
 //#define FMT_HEADER_ONLY
-<<<<<<< HEAD
-#include <fmt/format.h>
-=======
 #ifndef FMTLOG_TSCNS
   #include "fmtlog-tscns.h"
 #endif
-#include "fmt/format.h"
->>>>>>> cf08e243
+#include <fmt/format.h>
 #include <type_traits>
 #include <vector>
 #include <chrono>
