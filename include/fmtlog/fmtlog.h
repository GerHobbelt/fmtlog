--- conflicted
+++ resolved
@@ -23,15 +23,11 @@
 */
 #pragma once
 //#define FMT_HEADER_ONLY
-<<<<<<< HEAD
 #ifndef FMTLOG_TSCNS
   #include "fmtlog-tscns.h"
 #endif
 #include <fmt/format.h>
-=======
-#include "fmt/format.h"
 #include <algorithm>
->>>>>>> e310609e
 #include <type_traits>
 #include <vector>
 #include <chrono>
