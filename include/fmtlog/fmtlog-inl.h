--- conflicted
+++ resolved
@@ -410,19 +410,6 @@
   {
     stopPollingThread();
     threadRunning = true;
-<<<<<<< HEAD
-    thr = std::thread([pollInterval, this]() {
-      while (threadRunning) {
-        int64_t before = fmtlogWrapper<>::impl.tscns.rdns();
-        poll(false);
-        uint64_t delay = fmtlogWrapper<>::impl.tscns.rdns() - before;
-        if (delay < pollInterval) {
-          std::this_thread::sleep_for(std::chrono::nanoseconds(pollInterval - delay));
-        }
-      }
-      poll(true);
-    });
-=======
     thr = std::thread(
         [pollInterval, this]()
         {
@@ -438,7 +425,6 @@
           }
           poll(true);
         });
->>>>>>> d773bbd4
   }
 
   void stopPollingThread()
@@ -535,16 +521,11 @@
     }
   }
 
-<<<<<<< HEAD
-  void poll(bool forceFlush) {
+  void poll(bool forceFlush)
+  {
     if (fmtlogWrapper<>::impl.tscns.calibrate()) {
       resetDate();
     }
-=======
-  void poll(bool forceFlush)
-  {
-    fmtlogWrapper<>::impl.tscns.calibrate();
->>>>>>> d773bbd4
     int64_t tsc = fmtlogWrapper<>::impl.tscns.rdtsc();
     if (logInfos.size())
     {
